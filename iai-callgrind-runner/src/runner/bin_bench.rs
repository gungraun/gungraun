--- conflicted
+++ resolved
@@ -47,14 +47,11 @@
     flamegraph_config: Option<FlamegraphConfig>,
     regression_config: Option<RegressionConfig>,
     tools: ToolConfigs,
-<<<<<<< HEAD
     setup: Option<Assistant>,
     teardown: Option<Assistant>,
     sandbox: Option<api::Sandbox>,
     module_path: ModulePath,
-=======
     truncate_description: Option<usize>,
->>>>>>> ff83678e
 }
 
 #[derive(Debug)]
@@ -216,21 +213,12 @@
                 out_path.real_paths()?,
             ));
 
-<<<<<<< HEAD
         callgrind_summary.add_summary(
             &bin_bench.command.path,
             &bin_bench.command.args,
             &old_path,
             costs_summary,
             regressions,
-=======
-    fn print_header(&self, meta: &Metadata, group: &Group) -> Header {
-        let header = Header::from_segments(
-            [&group.module_path, &self.kind.id(), &self.name],
-            None,
-            None,
-            None,
->>>>>>> ff83678e
         );
 
         if let Some(flamegraph_config) = bin_bench.flamegraph_config.clone() {
@@ -338,6 +326,7 @@
             sandbox: config.sandbox,
             module_path,
             command,
+            truncate_description: config.truncate_description.unwrap_or(Some(50)),
         })
     }
 
@@ -372,6 +361,7 @@
             &group.module_path.join(&self.function_name),
             self.id.clone(),
             description,
+            self.truncate_description,
         );
 
         if meta.args.output_format == OutputFormat::Default {
@@ -428,67 +418,6 @@
             vec![]
         }
     }
-<<<<<<< HEAD
-=======
-
-    fn parse(&self, config: &Config, out_path: &ToolOutputPath) -> Result<CostsSummary> {
-        let new_costs = self.parse_costs(config, out_path)?;
-
-        let old_path = out_path.to_base_path();
-        #[allow(clippy::if_then_some_else_none)]
-        let old_costs = if old_path.exists() {
-            Some(self.parse_costs(config, &old_path)?)
-        } else {
-            None
-        };
-
-        Ok(CostsSummary::new(&new_costs, old_costs.as_ref()))
-    }
-
-    fn parse_costs(&self, _config: &Config, out_path: &ToolOutputPath) -> Result<Costs> {
-        SummaryParser.parse(out_path)
-    }
-
-    fn print_header(&self, meta: &Metadata, group: &Group) -> Header {
-        let header = Header::new(
-            &group.module_path,
-            self.id.clone(),
-            self.to_string(),
-            self.truncate_description,
-        );
-
-        if meta.args.output_format == OutputFormat::Default {
-            header.print();
-            if self.tools.has_tools_enabled() {
-                println!("{}", tool_headline(ValgrindTool::Callgrind));
-            }
-        }
-
-        header
-    }
-
-    fn sentinel(&self, _config: &Config) -> Option<Sentinel> {
-        self.run_options
-            .entry_point
-            .as_ref()
-            .and_then(|e| Sentinel::from_glob(e).ok())
-    }
-}
-
-impl Display for BinBench {
-    fn fmt(&self, f: &mut std::fmt::Formatter<'_>) -> std::fmt::Result {
-        let args: Vec<String> = self
-            .command_args
-            .iter()
-            .map(|s| s.to_string_lossy().to_string())
-            .collect();
-        f.write_str(&format!(
-            "{} {}",
-            self.display,
-            shlex::try_join(args.iter().map(String::as_str)).unwrap()
-        ))
-    }
->>>>>>> ff83678e
 }
 
 impl Group {
@@ -532,100 +461,10 @@
                     AssistantKind::Setup,
                     &binary_benchmark_group.id,
                 ));
-<<<<<<< HEAD
             let teardown =
                 binary_benchmark_group
                     .has_teardown
                     .then_some(Assistant::new_group_assistant(
-=======
-            };
-            let config = group_config.clone().update_from_all([Some(&run.config)]);
-            let envs = config.resolve_envs();
-            let flamegraph_config = config.flamegraph_config.map(std::convert::Into::into);
-            let regression_config =
-                api::update_option(&config.regression_config, &meta.regression_config)
-                    .map(std::convert::Into::into);
-            let callgrind_args =
-                Args::from_raw_args(&[&config.raw_callgrind_args, &meta_callgrind_args])?;
-            let tools = ToolConfigs(config.tools.0.into_iter().map(Into::into).collect());
-            for args in run.args {
-                let id = if let Some(id) = args.id {
-                    id
-                } else {
-                    let id = counter.to_string();
-                    counter += 1;
-                    id
-                };
-                benches.push(BinBench {
-                    id,
-                    display: orig.clone(),
-                    command: command.clone(),
-                    command_args: args.args,
-                    run_options: RunOptions {
-                        env_clear: config.env_clear.unwrap_or(true),
-                        current_dir: config.current_dir.clone(),
-                        entry_point: config.entry_point.clone(),
-                        exit_with: config.exit_with.clone(),
-                        envs: envs.clone(),
-                    },
-                    callgrind_args: callgrind_args.clone(),
-                    flamegraph_config: flamegraph_config.clone(),
-                    regression_config: regression_config.clone(),
-                    tools: tools.clone(),
-                    truncate_description: config.truncate_description.unwrap_or(Some(50)),
-                });
-            }
-        }
-        Ok(benches)
-    }
-
-    fn parse_assists(
-        assists: Vec<crate::api::Assistant>,
-        callgrind_args: &Args,
-        regression_config: Option<&RegressionConfig>,
-        flamegraph_config: Option<&FlamegraphConfig>,
-        tools: &ToolConfigs,
-    ) -> BenchmarkAssistants {
-        let mut bench_assists = BenchmarkAssistants::default();
-        for assist in assists {
-            match assist.id.as_str() {
-                "before" => {
-                    bench_assists.before = Some(Assistant::new(
-                        assist.name,
-                        AssistantKind::Before,
-                        assist.bench,
-                        callgrind_args.clone(),
-                        regression_config.cloned(),
-                        flamegraph_config.cloned(),
-                        tools.clone(),
-                    ));
-                }
-                "after" => {
-                    bench_assists.after = Some(Assistant::new(
-                        assist.name,
-                        AssistantKind::After,
-                        assist.bench,
-                        callgrind_args.clone(),
-                        regression_config.cloned(),
-                        flamegraph_config.cloned(),
-                        tools.clone(),
-                    ));
-                }
-                "setup" => {
-                    bench_assists.setup = Some(Assistant::new(
-                        assist.name,
-                        AssistantKind::Setup,
-                        assist.bench,
-                        callgrind_args.clone(),
-                        regression_config.cloned(),
-                        flamegraph_config.cloned(),
-                        tools.clone(),
-                    ));
-                }
-                "teardown" => {
-                    bench_assists.teardown = Some(Assistant::new(
-                        assist.name,
->>>>>>> ff83678e
                         AssistantKind::Teardown,
                         &binary_benchmark_group.id,
                     ));
